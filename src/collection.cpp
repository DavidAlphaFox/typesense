--- conflicted
+++ resolved
@@ -1526,15 +1526,7 @@
     std::vector<art_leaf*> query_suggestion;
     std::set<std::string> query_suggestion_tokens;
 
-<<<<<<< HEAD
-    for (const art_leaf* token_leaf : searched_queries[field_order_kv->query_index]) {
-        // Must search for the token string fresh on that field for the given document since `token_leaf`
-        // is from the best matched field and need not be present in other fields of a document.
-        Index* index = indices[field_order_kv->key % num_memory_shards];
-        art_leaf *actual_leaf = index->get_token_leaf(search_field.name, &token_leaf->key[0], token_leaf->key_len);
-=======
     size_t qindex = 0;
->>>>>>> fb6a8af7
 
     do {
         auto searched_query =
@@ -1547,32 +1539,16 @@
             Index* index = indices[field_order_kv->key % num_memory_shards];
             art_leaf* actual_leaf = index->get_token_leaf(search_field.name, &token_leaf->key[0], token_leaf->key_len);
 
-            if(actual_leaf == nullptr) {
-                continue;
-            }
-
-<<<<<<< HEAD
-        if(actual_leaf != nullptr) {
-            query_suggestion.push_back(actual_leaf);
-            std::string token(reinterpret_cast<char*>(actual_leaf->key), actual_leaf->key_len-1);
-            query_suggestion_tokens.insert(token);
-=======
-            uint32_t doc_index = actual_leaf->values->ids.indexOf(field_order_kv->key);
-            if(doc_index != actual_leaf->values->ids.getLength()) {
+            if(actual_leaf != nullptr) {
                 query_suggestion.push_back(actual_leaf);
                 std::string token(reinterpret_cast<char*>(actual_leaf->key), actual_leaf->key_len - 1);
                 //LOG(INFO) << "field: " << search_field.name << ", key: " << token;
                 query_suggestion_tokens.insert(token);
-                auto doc_indices = new uint32_t[1];
-                doc_indices[0] = doc_index;
-                leaf_to_indices.push_back(doc_indices);
-            }
->>>>>>> fb6a8af7
+            }
         }
 
         qindex++;
     } while(field_order_kv->query_indices != nullptr && qindex < field_order_kv->query_indices[0]);
-
 
     if(query_suggestion.size() != q_tokens.size()) {
         // can happen for compound query matched across 2 fields when some tokens are dropped
@@ -1580,8 +1556,6 @@
             if(query_suggestion_tokens.count(q_token) != 0) {
                 continue;
             }
-
-            query_suggestion_tokens.insert(q_token);
 
             Index* index = indices[field_order_kv->key % num_memory_shards];
             art_leaf *actual_leaf = index->get_token_leaf(search_field.name,
@@ -1589,6 +1563,7 @@
                                                           q_token.size() + 1);
             if(actual_leaf != nullptr) {
                 query_suggestion.push_back(actual_leaf);
+                query_suggestion_tokens.insert(q_token);
             }
         }
     }
